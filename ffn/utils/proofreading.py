--- conflicted
+++ resolved
@@ -20,12 +20,10 @@
 import copy
 import itertools
 import threading
-from typing import Iterable, Optional
+from typing import Iterable, Optional, Union, Sequence, cast
 
 import networkx as nx
 import neuroglancer
-
-from typing import Union, Optional, Sequence, cast
 
 
 Point = tuple[int, int, int]
@@ -43,9 +41,8 @@
   def __init__(
       self,
       num_to_prefetch: int = 10,
-<<<<<<< HEAD
-      locations: Optional[list[Sequence[int]]] = None,
-      objects: Optional[Union[dict[str, int], Sequence[int]]] = None,
+      locations: Optional[Iterable[Point]] = None,
+      objects: Optional[Iterable[ObjectItem]] = None,
   ):
     """Initializes the Base class for proofreading.
 
@@ -54,15 +51,6 @@
       locations: List of xyz coordinates corresponding to object locations.
       objects: Object IDs or a dictionary mapping layer names to object IDs.
     """
-    self.viewer = neuroglancer.Viewer()
-    self.num_to_prefetch = num_to_prefetch
-
-    self.managed_layers = set(["seg"])
-    self.todo = []  # items are maps from layer name to lists of segment IDs
-=======
-      locations: Optional[Iterable[Point]] = None,
-      objects: Optional[Iterable[ObjectItem]] = None,
-  ):
     self.viewer = neuroglancer.Viewer()
     self.num_to_prefetch = num_to_prefetch
 
@@ -70,7 +58,6 @@
     self.todo: list[dict[str, list[int]]] = (
         []
     )  # items are maps from layer name to lists of segment IDs
->>>>>>> 434ccdbb
     if objects is not None:
       self._set_todo(objects)
 
@@ -86,22 +73,14 @@
 
     self.set_init_state()
 
-<<<<<<< HEAD
-  def _set_todo(self, objects: Union[dict[str, int], Sequence[int]]) -> None:
+  def _set_todo(self, objects:Iterable[ObjectItem]) -> None:
     """Private method to set the todo list."""
-=======
-  def _set_todo(self, objects: Iterable[ObjectItem]):
->>>>>>> 434ccdbb
     for o in objects:
       if isinstance(o, collections.abc.Mapping):
         self.todo.append({k: list(v) for k, v in o.items()})
         self.managed_layers |= set(o.keys())
       elif isinstance(o, collections.abc.Iterable):
-<<<<<<< HEAD
-        self.todo.append({"seg": o})
-=======
         self.todo.append({'seg': list(o)})
->>>>>>> 434ccdbb
       else:
         self.todo.append({"seg": [o]})
 
